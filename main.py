from fastapi import FastAPI
from fastapi.responses import FileResponse
from fastapi.staticfiles import StaticFiles
from pydantic import BaseModel
from src.analysis import analyze_research_potential
<<<<<<< HEAD
=======
from src.routes import claude_routes, llm_routes, openalex, related_works
>>>>>>> 5b33a247
import os
from dotenv import load_dotenv

load_dotenv()

app = FastAPI(title="Technology Assessment API")

# Import routes with error handling for deployment
try:
    from src.routes import claude_routes, llm_routes
    app.include_router(claude_routes.router, prefix="/claude", tags=["Claude"])
    app.include_router(llm_routes.router, prefix="/llm")
except ImportError as e:
    print(f"Warning: Could not import some routes: {e}")

try:
    from src.routes import openalex, related_works
    app.include_router(openalex.router, prefix="/openalex")
    app.include_router(related_works.router)
except ImportError as e:
    print(f"Warning: Could not import additional routes: {e}")

# Serve the static folder
app.mount("/static", StaticFiles(directory="static"), name="static")

<<<<<<< HEAD

=======
# Include existing routers
app.include_router(claude_routes.router, prefix="/claude", tags=["Claude"])
app.include_router(llm_routes.router, prefix="/llm")
app.include_router(openalex.router, prefix="/openalex")
app.include_router(related_works.router)
>>>>>>> 5b33a247

class TechRequest(BaseModel):
    title: str
    abstract: str

@app.post("/analyze")
def analyze_technology(request: TechRequest):
    result = analyze_research_potential(request.title, request.abstract, debug=False)
    return result

<<<<<<< HEAD
@app.get("/health")
def health_check():
    return {"status": "healthy", "message": "Technology Assessment API is running"}
=======
# Enhanced endpoints with mock implementations for now
@app.post("/semantic-alerts")
async def get_semantic_alerts(request: TechRequest):
    """
    Mock implementation for semantic patent alerts
    """
    return {
        "alert_count": 3,
        "alerts": [
            {
                "id": "US123456789",
                "title": "Advanced Machine Learning System for Data Processing",
                "similarity_score": 0.85,
                "document_type": "patent",
                "publication_date": "2024-01-15",
                "authors": ["John Doe", "Jane Smith"],
                "institutions": ["TechCorp Inc."],
                "abstract": "A system for processing large datasets using machine learning algorithms...",
                "url": "https://patents.uspto.gov/patent/US123456789",
                "alert_reason": "High semantic similarity (0.850) to research"
            },
            {
                "id": "US987654321",
                "title": "Neural Network Architecture for Pattern Recognition",
                "similarity_score": 0.78,
                "document_type": "patent",
                "publication_date": "2024-02-01",
                "authors": ["Alice Johnson"],
                "institutions": ["Innovation Labs"],
                "abstract": "Novel neural network design for improved pattern recognition capabilities...",
                "url": "https://patents.uspto.gov/patent/US987654321",
                "alert_reason": "High semantic similarity (0.780) to research"
            }
        ],
        "threshold_used": 0.75,
        "lookback_period": 30
    }

@app.post("/competitor-discovery")
async def discover_competitors_collaborators(request: TechRequest):
    """
    Mock implementation for competitor discovery
    """
    return {
        "domain_analysis": {
            "research_focus": request.title,
            "domain": "Auto-detected from research"
        },
        "key_players": {
            "top_authors": [
                {
                    "name": "Dr. Sarah Wilson",
                    "entity_type": "author",
                    "publication_count": 45,
                    "patent_count": 12,
                    "collaboration_score": 0.8,
                    "recent_activity": 8,
                    "key_topics": ["Machine Learning", "AI", "Data Science"],
                    "geographic_location": "MIT, USA"
                },
                {
                    "name": "Prof. Michael Chen",
                    "entity_type": "author", 
                    "publication_count": 38,
                    "patent_count": 15,
                    "collaboration_score": 0.75,
                    "recent_activity": 6,
                    "key_topics": ["Neural Networks", "Deep Learning"],
                    "geographic_location": "Stanford, USA"
                }
            ],
            "top_institutions": [
                {
                    "name": "MIT Computer Science",
                    "entity_type": "institution",
                    "publication_count": 120,
                    "patent_count": 45,
                    "collaboration_score": 0.9,
                    "recent_activity": 25,
                    "key_topics": ["AI", "Machine Learning", "Robotics"],
                    "geographic_location": "Cambridge, MA, USA"
                }
            ],
            "collaboration_clusters": [
                {
                    "cluster_id": 1,
                    "members": ["Dr. Sarah Wilson", "Prof. Michael Chen", "Dr. Lisa Park"],
                    "size": 3,
                    "internal_connections": 5,
                    "key_topics": ["Machine Learning", "AI Ethics"]
                }
            ]
        },
        "analysis_summary": {
            "top_authors_count": 2,
            "top_institutions_count": 1,
            "collaboration_clusters": 1
        }
    }

@app.post("/licensing-opportunities")
async def find_licensing_opportunities(request: TechRequest):
    """
    Mock implementation for licensing opportunities
    """
    return {
        "focal_group": "Your Research Group",
        "research_domain": request.title,
        "opportunity_count": 2,
        "opportunities": [
            {
                "entity_name": "TechCorp Inc.",
                "entity_type": "company",
                "opportunity_type": "licensing_out",
                "relevance_score": 0.85,
                "patent_portfolio": [],
                "technology_gaps": ["Manufacturing scale-up", "Commercial deployment"],
                "contact_information": {"email": "licensing@techcorp.com"},
                "market_position": "Market Leader",
                "licensing_history": [],
                "estimated_value": "High ($1M+)"
            }
        ],
        "summary": {
            "high_value_opportunities": 1,
            "licensing_out_opportunities": 1,
            "collaboration_opportunities": 0
        }
    }

@app.post("/novelty-assessment")
async def assess_novelty(request: TechRequest):
    """
    Mock implementation for novelty assessment
    """
    return {
        "research_title": request.title,
        "assessment": {
            "overall_novelty_score": 0.75,
            "novelty_category": "Moderately Novel",
            "similar_patents": [],
            "similar_publications": [],
            "key_differences": [
                "Novel technical aspects: quantum algorithms, optimization techniques",
                "Unique approach to data processing compared to existing solutions"
            ],
            "patentability_indicators": {
                "novelty_score": 0.75,
                "claim_strength": "Strong",
                "claim_count": 0,
                "prior_art_issues": [],
                "patentability_likelihood": "Moderate"
            },
            "prior_art_analysis": {
                "total_similar_patents": 5,
                "total_similar_publications": 8,
                "highest_patent_similarity": 0.65,
                "highest_publication_similarity": 0.72,
                "prior_art_density": 13,
                "key_prior_art": []
            },
            "recommendations": [
                "Moderate novelty - consider strengthening claims",
                "Conduct detailed prior art search focusing on top similar patents"
            ]
        },
        "summary": {
            "novelty_level": "Moderately Novel",
            "patentability_likelihood": "Moderate",
            "key_concerns": 0,
            "recommendations_count": 2
        }
    }

@app.post("/comprehensive-analysis")
async def comprehensive_analysis(request: TechRequest):
    """
    Run comprehensive analysis including all enhanced features
    """
    basic_analysis = analyze_research_potential(request.title, request.abstract, debug=False)
    
    # Mock enhanced data
    return {
        "research_title": request.title,
        "timestamp": "2024-01-01T00:00:00Z",
        "basic_analysis": basic_analysis,
        "semantic_alerts": {
            "count": 3,
            "top_alerts": [
                {
                    "id": "US123456789",
                    "title": "Advanced Machine Learning System",
                    "similarity_score": 0.85,
                    "document_type": "patent",
                    "alert_reason": "High semantic similarity"
                }
            ]
        },
        "key_players": {
            "top_authors": [
                {"name": "Dr. Sarah Wilson", "publication_count": 45, "patent_count": 12}
            ],
            "top_institutions": [
                {"name": "MIT Computer Science", "publication_count": 120, "patent_count": 45}
            ],
            "collaboration_clusters": [
                {"cluster_id": 1, "size": 3, "key_topics": ["Machine Learning", "AI"]}
            ]
        },
        "licensing_opportunities": {
            "count": 2,
            "top_opportunities": [
                {
                    "entity_name": "TechCorp Inc.",
                    "opportunity_type": "licensing_out",
                    "relevance_score": 0.85,
                    "estimated_value": "High ($1M+)"
                }
            ]
        },
        "executive_summary": {
            "market_potential": basic_analysis["overall_assessment"]["market_potential_score"],
            "novelty_indicators": 3,
            "competitive_landscape": 3,
            "licensing_potential": 2
        }
    }
>>>>>>> 5b33a247

@app.get("/")
def read_index():
    return FileResponse(os.path.join("static", "index.html"))

@app.get("/dashboard")
def read_dashboard():
    return FileResponse(os.path.join("static", "enhanced_dashboard.html"))

if __name__ == "__main__":
    import uvicorn
    uvicorn.run(app, host="0.0.0.0", port=8000)<|MERGE_RESOLUTION|>--- conflicted
+++ resolved
@@ -3,10 +3,6 @@
 from fastapi.staticfiles import StaticFiles
 from pydantic import BaseModel
 from src.analysis import analyze_research_potential
-<<<<<<< HEAD
-=======
-from src.routes import claude_routes, llm_routes, openalex, related_works
->>>>>>> 5b33a247
 import os
 from dotenv import load_dotenv
 
@@ -32,16 +28,6 @@
 # Serve the static folder
 app.mount("/static", StaticFiles(directory="static"), name="static")
 
-<<<<<<< HEAD
-
-=======
-# Include existing routers
-app.include_router(claude_routes.router, prefix="/claude", tags=["Claude"])
-app.include_router(llm_routes.router, prefix="/llm")
-app.include_router(openalex.router, prefix="/openalex")
-app.include_router(related_works.router)
->>>>>>> 5b33a247
-
 class TechRequest(BaseModel):
     title: str
     abstract: str
@@ -51,11 +37,11 @@
     result = analyze_research_potential(request.title, request.abstract, debug=False)
     return result
 
-<<<<<<< HEAD
 @app.get("/health")
 def health_check():
     return {"status": "healthy", "message": "Technology Assessment API is running"}
-=======
+
+#
 # Enhanced endpoints with mock implementations for now
 @app.post("/semantic-alerts")
 async def get_semantic_alerts(request: TechRequest):
@@ -283,7 +269,6 @@
             "licensing_potential": 2
         }
     }
->>>>>>> 5b33a247
 
 @app.get("/")
 def read_index():
