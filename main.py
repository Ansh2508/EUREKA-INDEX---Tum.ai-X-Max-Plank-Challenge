--- conflicted
+++ resolved
@@ -2,24 +2,25 @@
 from fastapi.responses import FileResponse
 from fastapi.staticfiles import StaticFiles
 from pydantic import BaseModel
-<<<<<<< HEAD
 from src.analysis import analyze_research_potential
-=======
 from typing import List, Optional
 import asyncio
->>>>>>> b1658072
 import os
 from dotenv import load_dotenv
 
 # Import existing modules
-from src.analysis import analyze_research_potential
 from src.routes import claude_routes, llm_routes, openalex, related_works
 
-# Import enhanced agents
-from src.agents.semantic_alerts import SemanticPatentAlerts
-from src.agents.competitor_discovery import CompetitorCollaboratorDiscovery
-from src.agents.licensing_opportunities import LicensingOpportunityMapper
-from src.agents.enhanced_novelty import EnhancedNoveltyAssessment
+# Import enhanced agents with error handling
+try:
+    from src.agents.semantic_alerts import SemanticPatentAlerts
+    from src.agents.competitor_discovery import CompetitorCollaboratorDiscovery
+    from src.agents.licensing_opportunities import LicensingOpportunityMapper
+    from src.agents.enhanced_novelty import EnhancedNoveltyAssessment
+    AGENTS_AVAILABLE = True
+except ImportError as e:
+    print(f"Warning: Enhanced agents not available: {e}")
+    AGENTS_AVAILABLE = False
 
 load_dotenv()
 
@@ -43,22 +44,21 @@
 # Serve the static folder
 app.mount("/static", StaticFiles(directory="static"), name="static")
 
-<<<<<<< HEAD
-=======
-# Include existing routers
-app.include_router(claude_routes.router, prefix="/claude", tags=["Claude"])
-app.include_router(llm_routes.router, prefix="/llm")
-app.include_router(openalex.router, prefix="/openalex")
-app.include_router(related_works.router)
-
-# Initialize enhanced services
-semantic_alerts = SemanticPatentAlerts()
-competitor_discovery = CompetitorCollaboratorDiscovery()
-licensing_mapper = LicensingOpportunityMapper()
-novelty_assessor = EnhancedNoveltyAssessment()
+# Router registration handled above with error handling
+
+# Initialize enhanced services if available
+if AGENTS_AVAILABLE:
+    semantic_alerts = SemanticPatentAlerts()
+    competitor_discovery = CompetitorCollaboratorDiscovery()
+    licensing_mapper = LicensingOpportunityMapper()
+    novelty_assessor = EnhancedNoveltyAssessment()
+else:
+    semantic_alerts = None
+    competitor_discovery = None
+    licensing_mapper = None
+    novelty_assessor = None
 
 # Enhanced request models
->>>>>>> b1658072
 class TechRequest(BaseModel):
     title: str
     abstract: str
@@ -93,7 +93,6 @@
     result = analyze_research_potential(request.title, request.abstract, debug=False)
     return result
 
-<<<<<<< HEAD
 @app.get("/health")
 def health_check():
     return {"status": "healthy", "message": "Technology Assessment API is running"}
@@ -120,15 +119,27 @@
         ]
 
 #
-# Enhanced endpoints with mock implementations for now
-=======
 # Enhanced endpoints with real agent integration
->>>>>>> b1658072
 @app.post("/semantic-alerts")
 async def get_semantic_alerts(request: SemanticAlertRequest):
     """
     Detect patents semantically similar to research results using real AI agents
     """
+    if not AGENTS_AVAILABLE or semantic_alerts is None:
+        # Return mock data if agents not available
+        return {
+            "alert_count": 1,
+            "alerts": [{
+                "id": "mock-alert-1",
+                "title": "Mock Patent Alert",
+                "similarity_score": 0.85,
+                "document_type": "patent",
+                "alert_reason": "Enhanced agents not available - using mock data"
+            }],
+            "threshold_used": request.similarity_threshold,
+            "lookback_period": request.lookback_days
+        }
+    
     try:
         alerts = await semantic_alerts.detect_similar_patents(
             research_abstract=request.research_abstract,
